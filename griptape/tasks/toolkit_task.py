--- conflicted
+++ resolved
@@ -3,12 +3,7 @@
 from typing import TYPE_CHECKING, Callable
 from attr import define, field, Factory
 from griptape import utils
-<<<<<<< HEAD
 from griptape.artifacts import TextArtifact, ErrorArtifact, BaseArtifact
-=======
-from griptape.artifacts import TextArtifact, ErrorArtifact
-from griptape.artifacts.info_artifact import InfoArtifact
->>>>>>> c80f5559
 from griptape.utils import PromptStack
 from griptape.mixins import ActionSubtaskOriginMixin
 from griptape.tasks import ActionSubtask
@@ -17,7 +12,6 @@
 
 if TYPE_CHECKING:
     from griptape.tools import BaseTool
-    from griptape.memory import TaskMemory
 
 
 @define
@@ -34,15 +28,7 @@
         default=Factory(lambda self: self.default_user_subtask_template_generator, takes_self=True), kw_only=True
     )
 
-<<<<<<< HEAD
-    @tools.validator
-=======
-    def __attrs_post_init__(self) -> None:
-        if self.task_memory:
-            self.set_default_tools_memory(self.task_memory)
-
     @tools.validator  # pyright: ignore
->>>>>>> c80f5559
     def validate_tools(self, _, tools: list[BaseTool]) -> None:
         tool_names = [t.name for t in tools]
 
@@ -71,17 +57,6 @@
 
         return stack
 
-<<<<<<< HEAD
-=======
-    def preprocess(self, structure: Structure) -> ToolkitTask:
-        super().preprocess(structure)
-
-        if self.task_memory is None and structure.task_memory:
-            self.set_default_tools_memory(structure.task_memory)
-
-        return self
-
->>>>>>> c80f5559
     def default_system_template_generator(self, _: PromptTask) -> str:
         return J2("tasks/toolkit_task/system.j2").render(
             rulesets=J2("rulesets/rulesets.j2").render(rulesets=self.all_rulesets),
@@ -101,21 +76,7 @@
             stop_sequence=utils.constants.RESPONSE_STOP_SEQUENCE, subtask=subtask
         )
 
-<<<<<<< HEAD
     def run(self) -> BaseArtifact:
-=======
-    def set_default_tools_memory(self, memory: TaskMemory) -> None:
-        self.task_memory = memory
-
-        for tool in self.tools:
-            if self.task_memory:
-                if tool.input_memory is None:
-                    tool.input_memory = [self.task_memory]
-                if tool.output_memory is None and tool.off_prompt:
-                    tool.output_memory = {getattr(a, "name"): [self.task_memory] for a in tool.activities()}
-
-    def run(self) -> TextArtifact | InfoArtifact | ErrorArtifact:
->>>>>>> c80f5559
         from griptape.tasks import ActionSubtask
 
         self.subtasks.clear()
