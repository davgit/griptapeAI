from __future__ import annotations

import os
from os import path
from typing import Optional

from attr import define, field
from griptape.artifacts import ImageArtifact, InfoArtifact
from griptape.engines import ImageGenerationEngine
from griptape.rules import Rule, Ruleset
from griptape.tasks import BaseTextInputTask


@define
class ImageGenerationTask(BaseTextInputTask):
    """ImageGenerationTask is a task that can be used to generate an image.

    Attributes:
        image_generation_engine: The engine used to generate the image.
        output_dir: If provided, the generated image will be written to disk in output_dir.
    """

    NEGATIVE_RULESET_NAME = "Negative Ruleset"

    image_generation_engine: ImageGenerationEngine = field(kw_only=True)
<<<<<<< HEAD
    output_dir: Optional[str] = field(default=None, kw_only=True)
=======
>>>>>>> a97e47cb
    negative_rulesets: list[Ruleset] = field(factory=list, kw_only=True)
    negative_rules: list[Rule] = field(factory=list, kw_only=True)

    @negative_rulesets.validator
    def validate_negative_rulesets(self, _, negative_rulesets: list[Ruleset]) -> None:
        if not negative_rulesets:
            return

        if self.negative_rules:
            raise ValueError("Can't have both negative_rulesets and negative_rules specified.")

    @negative_rules.validator
    def validate_negative_rules(self, _, negative_rules: list[Rule]) -> None:
        if not negative_rules:
            return

        if self.negative_rulesets:
            raise ValueError("Can't have both negative_rules and negative_rulesets specified.")

    @property
    def all_negative_rulesets(self) -> list[Ruleset]:
        task_rulesets = []
        if self.negative_rulesets:
            task_rulesets = self.negative_rulesets

        elif self.negative_rules:
            task_rulesets = [Ruleset(name=self.NEGATIVE_RULESET_NAME, rules=self.negative_rules)]

        return task_rulesets

    def run(self) -> ImageArtifact | InfoArtifact:
        if self.input_artifact_namespace:
            memory_artifacts = self.task_memory.load_artifacts(self.input_artifact_namespace)
            if memory_artifacts:
                text = memory_artifacts[0].to_text()
            else:
                text = self.input.to_text()
        else:
            text = self.input.to_text()

        image_artifact = self.image_generation_engine.generate_image(
            prompts=[text], rulesets=self.all_rulesets, negative_rulesets=self.negative_rulesets
        )

<<<<<<< HEAD
        if self.output_dir is not None:
            self._write_to_file(image_artifact)
=======
        self.output = image_artifact
>>>>>>> a97e47cb

        return image_artifact

    def _write_to_file(self, image_artifact: ImageArtifact) -> None:
        # Save image to file. This is a temporary workaround until we update Task and Meta
        # Memory to persist artifacts from tasks.
        outfile = path.join(self.output_dir, image_artifact.name)

        with open(outfile, "wb") as f:
            self.structure.logger.info(f"Saving [{image_artifact.to_text()}] to {os.path.abspath(outfile)}")
            f.write(image_artifact.value)<|MERGE_RESOLUTION|>--- conflicted
+++ resolved
@@ -23,10 +23,7 @@
     NEGATIVE_RULESET_NAME = "Negative Ruleset"
 
     image_generation_engine: ImageGenerationEngine = field(kw_only=True)
-<<<<<<< HEAD
     output_dir: Optional[str] = field(default=None, kw_only=True)
-=======
->>>>>>> a97e47cb
     negative_rulesets: list[Ruleset] = field(factory=list, kw_only=True)
     negative_rules: list[Rule] = field(factory=list, kw_only=True)
 
@@ -71,12 +68,8 @@
             prompts=[text], rulesets=self.all_rulesets, negative_rulesets=self.negative_rulesets
         )
 
-<<<<<<< HEAD
         if self.output_dir is not None:
             self._write_to_file(image_artifact)
-=======
-        self.output = image_artifact
->>>>>>> a97e47cb
 
         return image_artifact
 
