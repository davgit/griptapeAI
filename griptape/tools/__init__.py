--- conflicted
+++ resolved
@@ -17,11 +17,8 @@
 from .base_google_client import BaseGoogleClient
 from .google_gmail.tool import GoogleGmailClient
 from .google_cal.tool import GoogleCalendarClient
-<<<<<<< HEAD
 from .google_sheets.tool import GoogleSheetsClient
-=======
 from .google_drive.tool import GoogleDriveClient
->>>>>>> 9e85401f
 from .openweather_client.tool import OpenWeatherClient
 
 __all__ = [
@@ -32,11 +29,8 @@
     "BaseGoogleClient",
     "GoogleGmailClient",
     "GoogleCalendarClient",
-<<<<<<< HEAD
     "GoogleSheetsClient",
-=======
     "GoogleDriveClient",
->>>>>>> 9e85401f
     "Calculator",
     "WebSearch",
     "WebScraper",
