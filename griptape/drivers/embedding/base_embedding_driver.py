from __future__ import annotations
import numpy as np
from abc import ABC, abstractmethod
from attr import define, field
from griptape.artifacts import TextArtifact
from griptape.mixins import ExponentialBackoffMixin
from griptape.tokenizers import BaseTokenizer
from griptape.chunkers import BaseChunker, TextChunker
from griptape.mixins import SerializableMixin


@define
class BaseEmbeddingDriver(SerializableMixin, ExponentialBackoffMixin, ABC):
    """
    Attributes:
        model: The name of the model to use.
        tokenizer: An instance of `BaseTokenizer` to use when calculating tokens.
    """

<<<<<<< HEAD
    model: str = field(kw_only=True, metadata={"save": True})
    tokenizer: BaseTokenizer = field(kw_only=True)
=======
    model: str = field(kw_only=True)
    tokenizer: BaseTokenizer | None = field(default=None, kw_only=True)
>>>>>>> d09c8f0b
    chunker: BaseChunker = field(init=False)

    def __attrs_post_init__(self) -> None:
        if self.tokenizer:
            self.chunker = TextChunker(tokenizer=self.tokenizer)

    def embed_text_artifact(self, artifact: TextArtifact) -> list[float]:
        return self.embed_string(artifact.to_text())

    def embed_string(self, string: str) -> list[float]:
        for attempt in self.retrying():
            with attempt:
                if self.tokenizer and self.tokenizer.count_tokens(string) > self.tokenizer.max_tokens:
                    return self._embed_long_string(string)
                else:
                    return self.try_embed_chunk(string)

        else:
            raise RuntimeError("Failed to embed string.")

    @abstractmethod
    def try_embed_chunk(self, chunk: str) -> list[float]:
        ...

    def _embed_long_string(self, string: str) -> list[float]:
        """Embeds a string that is too long to embed in one go.

        Adapted from: https://github.com/openai/openai-cookbook/blob/683e5f5a71bc7a1b0e5b7a35e087f53cc55fceea/examples/Embedding_long_inputs.ipynb
        """
        chunks = self.chunker.chunk(string)

        embedding_chunks = []
        length_chunks = []
        for chunk in chunks:
            embedding_chunks.append(self.try_embed_chunk(chunk.value))
            length_chunks.append(len(chunk))

        # generate weighted averages
        embedding_chunks = np.average(embedding_chunks, axis=0, weights=length_chunks)

        # normalize length to 1
        embedding_chunks = embedding_chunks / np.linalg.norm(embedding_chunks)

        return embedding_chunks.tolist()<|MERGE_RESOLUTION|>--- conflicted
+++ resolved
@@ -17,13 +17,8 @@
         tokenizer: An instance of `BaseTokenizer` to use when calculating tokens.
     """
 
-<<<<<<< HEAD
-    model: str = field(kw_only=True, metadata={"save": True})
-    tokenizer: BaseTokenizer = field(kw_only=True)
-=======
     model: str = field(kw_only=True)
     tokenizer: BaseTokenizer | None = field(default=None, kw_only=True)
->>>>>>> d09c8f0b
     chunker: BaseChunker = field(init=False)
 
     def __attrs_post_init__(self) -> None:
