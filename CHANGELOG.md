# Changelog
All notable changes to this project will be documented in this file.

The format is based on [Keep a Changelog](https://keepachangelog.com/en/1.1.0/),
and this project adheres to [Semantic Versioning](https://semver.org/spec/v2.0.0.html).

## Unreleased

<<<<<<< HEAD
=======
## [0.23.1] - 2024-03-07

### Fixed
- Action Subtask incorrectly raising an exception for actions without an input. 
- Incorrect `GriptapeCloudKnowledgeBaseClient`'s API URLs. 
- Issue with Tool Task system prompt causing the LLM to generate an invalid action.

>>>>>>> 15e74e90
## [0.23.0] - 2024-02-26

### Added 
- Image-to-image generation support for OpenAi Dall-E 2 model.
- Image tools support loading artifacts from memory.
- `AzureMongoDbVectorStoreDriver` for using CosmosDB with MongoDB vCore API.
- `vector_path` field on `MongoDbAtlasVectorStoreDriver`.
- `LeonardoImageGenerationDriver` supports image to image generation.
- `OpenAiStructureConfig` for providing Structures with all OpenAi Driver configuration. 
- `AmazonBedrockStructureConfig` for providing Structures with all Amazon Bedrock Driver configuration. 
- `StructureConfig` for building your own Structure configuration.
- `JsonExtractionTask` for convenience over using `ExtractionTask` with a `JsonExtractionEngine`.
- `CsvExtractionTask` for convenience over using `ExtractionTask` with a `CsvExtractionEngine`.
- `OpenAiVisionImageQueryDriver` to support queries on images using OpenAI's Vision model.
- `ImageQueryClient` allowing an Agent to make queries on images on disk or in Task Memory.
- `ImageQueryTask` and `ImageQueryEngine`.

### Fixed 
- `BedrockStableDiffusionImageGenerationModelDriver` request parameters for SDXLv1.
- `BedrockStableDiffusionImageGenerationModelDriver` correctly handles the CONTENT_FILTERED response case.

### Changed
- **BREAKING**: Make `index_name` on `MongoDbAtlasVectorStoreDriver` a required field.
- **BREAKING**: Remove `create_index()` from `MarqoVectorStoreDriver`, `OpenSearchVectorStoreDriver`, `PineconeVectorStoreDriver`, `RedisVectorStoreDriver`.
- **BREAKING**: `ImageLoader().load()` now accepts image bytes instead of a file path.
- Deprecated `Structure.prompt_driver` in favor of `Structure.config.global_drivers.prompt_driver`.
- Deprecated `Structure.embedding_driver` in favor of `Structure.config.global_drivers.embedding_driver`.
- Deprecated `Structure.stream` in favor of `Structure.config.global_drivers.prompt_driver.stream`.
- `TextSummaryTask.summary_engine` now defaults to a `PromptSummaryEngine` with a Prompt Driver default of `Structure.config.global_drivers.prompt_driver`.
- `TextQueryTask.query_engine` now defaults to a `VectorQueryEngine` with a Prompt Driver default of `Structure.config.global_drivers.prompt_driver` and Vector Store Driver default of `Structure.config.global_drivers.vector_store_driver`.
- `PromptImageGenerationTask.image_generation_engine` now defaults to a `PromptImageGenerationEngine` with an Image Generation Driver default of `Structure.config.global_drivers.image_generation_driver`.
- `VariationImageGenerationTask.image_generation_engine` now defaults to a `VariationImageGenerationEngine` with an Image Generation Driver default of `Structure.config.global_drivers.image_generation_driver`.
- `InpaintingImageGenerationTask.image_generation_engine` now defaults to an `InpaintingImageGenerationEngine` with an Image Generation Driver default of `Structure.config.global_drivers.image_generation_driver`.
- `OutpaintingImageGenerationTask.image_generation_engine` now defaults to an `OutpaintingImageGenerationEngine` with an Image Generation Driver default of `Structure.config.global_drivers.image_generation_driver`.

## [0.22.3] - 2024-01-22

### Fixed
- `ToolkitTask`'s user subtask prompt occasionally causing the Task to end prematurely.

## [0.22.2] - 2024-01-18

### Fixed
- `ToolkitTask`'s user subtask prompt occassionally causing a loop with Chain of Thought.

### Security
- Updated stale dependencies [CVE-2023-50447, CVE-2024-22195, and CVE-2023-36464]

## [0.22.1] - 2024-01-12

### Fixed
- Action Subtasks incorrectly outputting the Task input after failing to follow the ReAct prompt.

## [0.22.0] - 2024-01-11

### Added
- `PromptImageGenerationEngine` for generating images from text prompts. 
- `VariationImageGenerationEngine` for generating variations of an input image according to a text prompt.
- `InpaintingImageGenerationEngine` for modifying an input image according to a text prompt within the bounds of a mask defined by a mask image. 
- `OutpaintingImageGenerationEngine` for modifying an input image according to a text prompt outside the bounds of a mask defined by a mask image.

- `PromptImageGenerationClient` for enabling an LLM to use the `PromptImageGenerationEngine`.
- `VariationImageGenerationClient` for enabling an LLM to use the `VariationImageGenerationEngine`.
- `InpaintingImageGenerationClient` for enabling an LLM to use the `InpaintingImageGenerationEngine`.
- `OutpaintingImageGenerationClient` for enabling an LLM to use the `OutpaintingImageGenerationEngine`.

- `OpenAiImageGenerationDriver` for use with OpenAI's image generation models.
- `LeonardoImageGenerationDriver` for use with Leonoaro AI's image generation models.
- `AmazonBedrockImageGenerationDriver` for use with Amazon Bedrock's image generation models; requires a Image Generation Model Driver.
- `BedrockTitanImageGenerationModelDriver` for use with Amazon Bedrock's Titan image generation.

- `ImageArtifact` for storing image data; used heavily by the image Engines, Tasks, and Drivers.
- `ImageLoader` for loading images files into `ImageArtifact`s.

- Support for all Tokenizers in `OpenAiChatPromptDriver`, enabling OpenAI drop-in clients such as Together AI.
- `AmazonSageMakerEmbeddingDriver` for using Amazon SageMaker to generate embeddings. Thanks @KaushikIyer16!
- Claude 2.1 support in `AnthropicPromptDriver` and `AmazonBedrockPromptDriver` via `BedrockClaudePromptModelDriver`.
- `CodeExecutionTask` for executing code as a Task without the need for an LLM.
- `BedrockLlamaPromptModelDriver` for using Llama models on Amazon Bedrock.


### Fixed
- `MongoDbAtlasVectorStore` namespace not being used properly when querying. 
- Miscellaneous type errors throughout the codebase.
- Remove unused section from `ToolTask` system prompt template.
- Structure execution args being cleared after run, preventing inspection of the Structure's `input_task`'s `input`.
- Unhandled `SqlClient` exception. Thanks @michal-repo!

### Changed
- **BREAKING**: Rename `input_template` field to `input` in Tasks that take a text input.
- **BREAKING**: Rename `BedrockTitanEmbeddingDriver` to `AmazonBedrockTitanEmbeddingDriver`.
- **BREAKING**: Rename `AmazonBedrockStableDiffusionImageGenerationModelDriver` to `BedrockStableDiffusionImageGenerationModelDriver`.
- **BREAKING**: Rename `AmazonBedrockTitanImageGenerationModelDriver` to `BedrockTitanImageGenerationModelDriver`.
- **BREAKING**: Rename `ImageGenerationTask` to `PromptImageGenerationTask`.
- **BREAKING**: Rename `ImageGenerationEngine` to `PromptImageGenerationEngine`.
- **BREAKING**: Rename `ImageGenerationTool` to `PromptImageGenerationClient`.
- Improve system prompt generation with Claude 2.0.
- Improve integration test coverage.
- `BaseTextInputTask` to accept a `str`, `TextArtifact` or callable returning a `TextArtifact`.<|MERGE_RESOLUTION|>--- conflicted
+++ resolved
@@ -6,8 +6,6 @@
 
 ## Unreleased
 
-<<<<<<< HEAD
-=======
 ## [0.23.1] - 2024-03-07
 
 ### Fixed
@@ -15,7 +13,6 @@
 - Incorrect `GriptapeCloudKnowledgeBaseClient`'s API URLs. 
 - Issue with Tool Task system prompt causing the LLM to generate an invalid action.
 
->>>>>>> 15e74e90
 ## [0.23.0] - 2024-02-26
 
 ### Added 
