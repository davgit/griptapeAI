--- conflicted
+++ resolved
@@ -6,11 +6,8 @@
 
 ## Unreleased
 
-<<<<<<< HEAD
-=======
 ## [0.24.0] - 2024-03-27
 
->>>>>>> c2115539
 ### Added
 - Every subtask in `ToolkitTask` can now execute multiple actions in parallel.
 - Added `BaseActionSubtaskEvent.subtask_actions`.
